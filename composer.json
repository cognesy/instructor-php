--- conflicted
+++ resolved
@@ -143,14 +143,9 @@
     "psr/http-client": "^1.0",
     "psr/http-message": "^2.0",
     "psr/log": "^3.0",
-<<<<<<< HEAD
     "symfony/console": "^6.4|^7.1",
     "symfony/filesystem": "^6.4|^7.1",
     "symfony/property-access": "^6.4|^7.0",
-=======
-    "symfony/console": "^6.4|^7.0",
-    "symfony/filesystem": "^6.4|^7.0",
->>>>>>> 2666ae77
     "symfony/property-info": "^6.4|^7.0",
     "symfony/serializer": "^6.4|^7.0",
     "symfony/validator": "^6.4|^7.0",
